"""Prepration for runners."""

from __future__ import annotations

<<<<<<< HEAD
import errno
import logging
import os
import shutil
import time
=======
import os
from logging import getLogger
>>>>>>> bd453018
from pathlib import Path
from shutil import move
from typing import TYPE_CHECKING

from monty.shutil import gzip_dir

from quacc import JobFailure, get_settings
from quacc.utils.files import copy_decompress_files, make_unique_dir

if TYPE_CHECKING:
    from ase.atoms import Atoms

    from quacc.types import Filenames, SourceDirectory

LOGGER = getLogger(__name__)


def calc_setup(
    atoms: Atoms | None,
    copy_files: SourceDirectory | dict[SourceDirectory, Filenames] | None = None,
) -> tuple[Path, Path]:
    """
    Perform staging operations for a calculation, including copying files to the scratch
    directory, setting the calculator's directory, decompressing files, and creating a
    symlink to the scratch directory.

    Parameters
    ----------
    atoms
        The Atoms object to run the calculation on. Must have a calculator
        attached. If None, no modifications to the calculator's directory will be made.
    copy_files
        Files to copy (and decompress) from source to the runtime directory.

    Returns
    -------
    Path
        The path to the unique tmpdir, where the calculation will be run. It will be
        deleted after the calculation is complete. By default, this will be
        located within `QuaccSettings.SCRATCH_DIR`, but if that is not set, it will
        be located within the `QuaccSettings.RESULTS_DIR`. For conenience, a symlink
        to this directory will be made in the `QuaccSettings.RESULTS_DIR`.
    Path
        The path to the results_dir, where the files will ultimately be stored.
        By defualt, this will be the `QuaccSettings.RESULTS_DIR`, but if
        `QuaccSettings.CREATE_UNIQUE_DIR` is set, it will be a unique directory
        within the `QuaccSettings.RESULTS_DIR`.
    """
    # Create a tmpdir for the calculation
    settings = get_settings()
    tmpdir_base = settings.SCRATCH_DIR or settings.RESULTS_DIR
    tmpdir = make_unique_dir(base_path=tmpdir_base, prefix="tmp-quacc-")
    LOGGER.info(f"Calculation will run at {tmpdir}")

    # Set the calculator's directory
    if atoms is not None:
        atoms.calc.directory = tmpdir

    # Define the results directory
    job_results_dir = settings.RESULTS_DIR
    if settings.CREATE_UNIQUE_DIR:
        job_results_dir /= f"{tmpdir.name.split('tmp-')[-1]}"

    # Create a symlink to the tmpdir
    if os.name != "nt" and settings.SCRATCH_DIR:
        symlink_path = settings.RESULTS_DIR / f"symlink-{tmpdir.name}"
        symlink_path.symlink_to(tmpdir, target_is_directory=True)

    # Copy files to tmpdir and decompress them if needed
    if copy_files:
        if isinstance(copy_files, (str, Path)):
            copy_files = {copy_files: "*"}

        for source_directory, filenames in copy_files.items():
            if source_directory is not None:
                copy_decompress_files(source_directory, filenames, tmpdir)

    return tmpdir, job_results_dir


def calc_cleanup(
    atoms: Atoms | None, tmpdir: Path | str, job_results_dir: Path | str
) -> None:
    """
    Perform cleanup operations for a calculation, including gzipping files, copying
    files back to the original directory, and removing the tmpdir.

    Parameters
    ----------
    atoms
        The Atoms object after the calculation. Must have a calculator
        attached. If None, no modifications to the calculator's directory will be made.
    tmpdir
        The path to the tmpdir, where the calculation will be run. It will be
        deleted after the calculation is complete.
    job_results_dir
        The path to the job_results_dir, where the files will ultimately be
        stored.

    Returns
    -------
    None
    """
    job_results_dir, tmpdir = Path(job_results_dir), Path(tmpdir)
    settings = get_settings()

    # Safety check
    if "tmp-" not in str(tmpdir):
        msg = f"{tmpdir} does not appear to be a tmpdir... exiting for safety!"
        raise ValueError(msg)

    # Update the calculator's directory
    if atoms is not None:
        atoms.calc.directory = job_results_dir

    # Gzip files in tmpdir
    if settings.GZIP_FILES:
        gzip_dir(tmpdir)

    # Move files from tmpdir to job_results_dir
    if settings.CREATE_UNIQUE_DIR:
        move(tmpdir, job_results_dir)
    else:
        for file_name in os.listdir(tmpdir):
            move(tmpdir / file_name, job_results_dir / file_name)
        rmtree(tmpdir)
    LOGGER.info(f"Calculation results stored at {job_results_dir}")

    # Remove symlink to tmpdir
    if os.name != "nt" and settings.SCRATCH_DIR:
        symlink_path = settings.RESULTS_DIR / f"symlink-{tmpdir.name}"
        symlink_path.unlink(missing_ok=True)


def terminate(tmpdir: Path | str, exception: Exception) -> None:
    """
    Terminate a calculation and move files to a failed directory.

    Parameters
    ----------
    tmpdir
        The path to the tmpdir, where the calculation was run.
    exception
        The exception that caused the calculation to fail.

    Returns
    -------
    None

    Raises
    -------
    JobFailure
        The exception that caused the calculation to fail plus additional
        metadata.
    """
    tmpdir = Path(tmpdir)
    settings = get_settings()
    job_failed_dir = tmpdir.with_name(tmpdir.name.replace("tmp-", "failed-"))
    tmpdir.rename(job_failed_dir)

    msg = f"Calculation failed! Files stored at {job_failed_dir}"
    LOGGER.info(msg)

    if os.name != "nt" and settings.SCRATCH_DIR:
        old_symlink_path = settings.RESULTS_DIR / f"symlink-{tmpdir.name}"
        symlink_path = settings.RESULTS_DIR / f"symlink-{job_failed_dir.name}"
        old_symlink_path.unlink(missing_ok=True)
        symlink_path.symlink_to(job_failed_dir, target_is_directory=True)

    raise JobFailure(job_failed_dir, message=msg, parent_error=exception) from exception


def rmtree(*args, max_retries=3, retry_wait=10, **kwargs):
    """
    rmtree that will retry if we get common NFS errors (files still being deleted, etc)
    Adapted from https://github.com/teojgo/reframe/blob/master/reframe/utility/osext.py
    """
    if "onerror" in kwargs and kwargs["onerror"] is not None:
        shutil.rmtree(*args, **kwargs)
        return

    for i in range(max_retries):
        try:
            shutil.rmtree(*args, **kwargs)
            return
        except OSError as e:
            if i == max_retries:
                raise
            elif e.errno in {errno.ENOTEMPTY, errno.EBUSY}:
                time.sleep(retry_wait)
            else:
                raise<|MERGE_RESOLUTION|>--- conflicted
+++ resolved
@@ -2,16 +2,13 @@
 
 from __future__ import annotations
 
-<<<<<<< HEAD
 import errno
 import logging
 import os
 import shutil
 import time
-=======
 import os
 from logging import getLogger
->>>>>>> bd453018
 from pathlib import Path
 from shutil import move
 from typing import TYPE_CHECKING
