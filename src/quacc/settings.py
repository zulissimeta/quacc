"""Settings for quacc."""

from __future__ import annotations

import inspect
import os
import uuid
from contextlib import contextmanager
from functools import wraps
from pathlib import Path
from shutil import which
from typing import TYPE_CHECKING, Literal, Optional, Union

import psutil
from maggma.core import Store
from monty.serialization import loadfn
from pydantic import Field, field_validator, model_validator
from pydantic_settings import BaseSettings, SettingsConfigDict

if TYPE_CHECKING:
    from typing import Any, Callable

_DEFAULT_CONFIG_FILE_PATH = Path("~", ".quacc.yaml").expanduser().resolve()


class QuaccSettings(BaseSettings):
    """
    Settings for quacc.

    The default way to modify these is to make a ~/.quacc.yaml file. Alternatively, the
    environment variable QUACC_CONFIG_FILE can be set to point to a custom yaml file
    with quacc settings. The quacc CLI offers a `quacc set <setting> <value>` option to
    do this as well.

    The variables can also be modified individually though environment variables by
    using the "QUACC" prefix. e.g. `export QUACC_SCRATCH_DIR=/path/to/scratch`.
    """

    model_config = SettingsConfigDict(
        env_prefix="quacc_",
        env_nested_delimiter="__",
        env_parse_none_str="None",
        extra="forbid",
        validate_assignment=True,
    )

    CONFIG_FILE: Path = Field(
        _DEFAULT_CONFIG_FILE_PATH,
        description=(
            """
            Path to the YAML file to load alternative quacc configuration
            defaults from.
            """
        ),
    )

    # --8<-- [start:settings]

    # ---------------------------
    # Workflow Engine
    # ---------------------------

    WORKFLOW_ENGINE: Optional[
        Literal["covalent", "dask", "parsl", "prefect", "redun", "jobflow"]
    ] = Field(None, description=("The workflow manager to use, if any."))

    # ---------------------------
    # General Settings
    # ---------------------------

    RESULTS_DIR: Path = Field(
        Path.cwd(),
        description=(
            """
            Directory to permanently store I/O-based calculation results in.
            Note that this behavior may be modified by the chosen workflow engine.
            """
        ),
    )
    SCRATCH_DIR: Optional[Path] = Field(
        None,
        description=(
            """
            The base directory where calculations are run. If set to None, calculations will be run in a
            temporary directory within `RESULTS_DIR`. If a `Path` is supplied, calculations will
            be run in a temporary directory within `SCRATCH_DIR`. Files are always moved back
            to `RESULTS_DIR` after the calculation is complete, and the temporary directory
            in `SCRATCH_DIR` is removed.
            """
        ),
    )
    CREATE_UNIQUE_DIR: bool = Field(
        True,
        description=(
            """
            Whether to have a unique directory in RESULTS_DIR for each job.
            Some workflow engines have an option to do this for you already,
            in which case you should set this to False.
            """
        ),
    )
    NESTED_RESULTS_DIR: bool = Field(
        True,
        description=(
            """
            Whether to nest the results dir by the calling flow/subflow/etc
            """
        ),
    )
    GZIP_FILES: bool = Field(
        True, description="Whether generated files should be gzip'd."
    )
    CHECK_CONVERGENCE: bool = Field(
        True,
        description="Whether to check for convergence, when implemented by a given recipe.",
    )

    # ---------------------------
    # Data Store Settings
    # ---------------------------
    STORE: Optional[Union[dict[str, dict], Store]] = Field(
        None,
        description=(
            """
            The desired Maggma data store where calculation results will be stored. All data stores listed in
            `maggma.stores.__init__.py` are supported. If a dictionary is provided, the first key must be set
            to the desired store type. The sub-parameters are the keyword arguments accepted by the Store.
            An example is shown below:

            ```yaml
            STORE:
              MongoStore:
                database: my_db
                collection_name: my_collection
                username: my_username
                password: my_password
                host: localhost
                port: 27017
            ```
            """
        ),
    )

    # ---------------------------
    # Prefect Settings
    # ---------------------------
    PREFECT_AUTO_SUBMIT: bool = Field(
        True, description="Whether to auto-submit tasks to the task runner."
    )

    # ---------------------------
    # ORCA Settings
    # ---------------------------
    ORCA_CMD: str = Field(
        which("orca") or "orca",
        description=(
            """
            Path to the ORCA executable. This must be the full, absolute path
            for parallel calculations to work.
            """
        ),
    )

    # ---------------------------
    # ESPRESSO Settings
    # ---------------------------
    ESPRESSO_BIN_DIR: Path = Field(
        Path(), description="Base path to the espresso binaries."
    )
    ESPRESSO_BINARIES: dict[str, str] = Field(
        {
            "pw": "pw.x",
            "ph": "ph.x",
            "neb": "neb.x",
            "q2r": "q2r.x",
            "dos": "dos.x",
            "matdyn": "matdyn.x",
            "dynmat": "dynmat.x",
            "bands": "bands.x",
            "projwfc": "projwfc.x",
            "pp": "pp.x",
            "wannier90": "wannier90.x",
            "fs": "fs.x",
            "postahc": "postahc.x",
            "dvscf_q2r": "dvscf_q2r.x",
        },
        description="Name for each espresso binary.",
    )
    ESPRESSO_PARALLEL_CMD: Union[str, tuple[str, str]] = Field(
        "",
        description=(
            """
            Parallelization flags to run Espresso. The 0th index of the tuple
            contains any commands that come before the binary, and the 1st index
            contains any commands that come after the binary.

            For example: ["mpirun -np 4", "-nk 2"] would be the same as running
            Espresso via `"mpirun -np 4 {binary} -nk 2"` where {binary} is the
            binary that is automatically determined based on the job type,
            `ESPRESSO_BIN_DIR` and `ESPRESSO_BINARIES`.

            If only a `str` is provided, no post-binary commands will be used.
            """
        ),
    )
    ESPRESSO_PSEUDO: Optional[Path] = Field(
        None, description=("Path to a pseudopotential library for espresso.")
    )
    ESPRESSO_PRESET_DIR: Path = Field(
        Path(__file__).parent / "calculators" / "espresso" / "presets",
        description="Path to the espresso preset directory",
    )

    # ---------------------------
    # Gaussian Settings
    # ---------------------------
    GAUSSIAN_CMD: str = Field("g16", description=("Path to the Gaussian executable."))

    # ---------------------------
    # ONETEP Settings
    # ---------------------------
    ONETEP_CMD: str = Field(
        "onetep.arch",
        description=("Full ONETEP command, including parallelization flags."),
    )
    ONETEP_PP_PATH: Path = Field(Path(), description=("Path to pseudopotentials."))

    # ---------------------------
    # GULP Settings
    # ---------------------------
    GULP_CMD: str = Field("gulp", description=("Path to the GULP executable."))
    GULP_LIB: Optional[Path] = Field(
        None,
        description=(
            "Path to the GULP force field library. If not specified, the GULP_LIB environment variable will be used (if present)."
        ),
    )

    # ---------------------------
    # VASP Settings
    # ---------------------------

    # VASP Settings: Main
    VASP_PARALLEL_CMD: str = Field(
        "",
        description=(
            """
            Parallel command to run VASP with Custodian.
            For example: `"srun -N 2 --ntasks-per-node 48"`.
            Note that this does not include the executable name.
            """
        ),
    )
    VASP_CMD: str = Field(
        "vasp_std", description="Command to run the standard version of VASP."
    )
    VASP_GAMMA_CMD: str = Field(
        "vasp_gam", description="Command to run the gamma-point only version of VASP."
    )
    VASP_PP_PATH: Optional[Path] = Field(
        None,
        description="Path to the VASP pseudopotential library. Must contain the directories `potpaw_PBE` and `potpaw` for PBE and LDA pseudopotentials, respectively.",
    )
    VASP_VDW: Optional[Path] = Field(
        None, description="Path to the vdw_kernel.bindat file for VASP vdW functionals."
    )

    # VASP Settings: General
    VASP_INCAR_COPILOT: Literal["off", "on", "aggressive"] = Field(
        "on",
        description=(
            """
            Controls VASP co-pilot mode for automated INCAR parameter handling.
            off: Do not use co-pilot mode. INCAR parameters will be unmodified.
            on: Use co-pilot mode. This will only modify INCAR flags not already set by the user.
            aggressive: Use co-pilot mode in aggressive mode. This will modify INCAR flags even if they are already set by the user.
            """
        ),
    )
    VASP_BADER: bool = Field(
        bool(which("bader")),
        description=(
            """"
            Whether to run a Bader analysis when summarizing VASP results.
            Requires bader to be in PATH.
            """
        ),
    )
    VASP_CHARGEMOL: bool = Field(
        bool(os.environ.get("DDEC6_ATOMIC_DENSITIES_DIR")),
        description=(
            """
            Whether to run a Chargemol (i.e. DDEC6, CM5) analysis when summarizing VASP results.
            Requires the Chargemol executable to be in PATH and the DDEC6_ATOMIC_DENSITIES_DIR environment variable.
            """
        ),
    )
    VASP_PRESET_MAG_DEFAULT: float = Field(
        1.0,
        description=(
            """
            Default initial magmom to use for a given element if a preset
            with magmoms is provided but an element is missing from the list.
            """
        ),
    )
    VASP_MAG_CUTOFF: float = Field(
        0.02,
        description=(
            """
            If the absolute value of all magnetic moments are below this value,
            they will be set to 0 such that a spin-unpolarized calculation will be performed.
            """
        ),
    )
    VASP_COPY_MAGMOMS: bool = Field(
        True,
        description=(
            """
            If True, any pre-existing atoms.get_magnetic_moments() will be set
            in atoms.set_initial_magnetic_moments().
            """
        ),
    )
    VASP_PRESET_DIR: Path = Field(
        Path(__file__).parent / "calculators" / "vasp" / "presets",
        description="Path to the VASP preset directory",
    )

    # VASP Settings: Custodian
    VASP_USE_CUSTODIAN: bool = Field(
        True, description="Whether Custodian should be used to run VASP"
    )
    VASP_CUSTODIAN_VTST: bool = Field(
        False,
        description=(
            """
            If VTST-related input swaps should be used when running Custodian.
            Requires VASP to be compiled with VTST
            """
        ),
    )
    VASP_CUSTODIAN_MAX_ERRORS: int = Field(
        5, description="Maximum errors for Custodian"
    )
    VASP_CUSTODIAN_HANDLERS: list[str] = Field(
        [
            "VaspErrorHandler",
            "MeshSymmetryErrorHandler",
            "UnconvergedErrorHandler",
            "NonConvergingErrorHandler",
            "PotimErrorHandler",
            "PositiveEnergyErrorHandler",
            "FrozenJobErrorHandler",
            "StdErrHandler",
            "LargeSigmaHandler",
            "IncorrectSmearingHandler",
        ],
        description="Handlers for Custodian",
    )
    VASP_CUSTODIAN_VALIDATORS: list[str] = Field(
        ["VasprunXMLValidator", "VaspFilesValidator"],
        description="Validators for Custodian",
    )
    VASP_CUSTODIAN_WALL_TIME: Optional[int] = Field(
        None,
        description=(
            """
            After this many seconds, Custodian will stop running
            and ensure that VASP writes a STOPCAR
            """
        ),
    )

    # ---------------------------
    # Q-Chem Settings
    # ---------------------------

    # Q-Chem Settings: Main
    QCHEM_CMD: str = Field(
        "qchem", description="Command to run the standard version of Q-Chem."
    )

    QCHEM_LOCAL_SCRATCH: Path = Field(
        Path("/tmp") if Path("/tmp").exists() else Path.cwd() / ".qchem_scratch",
        description="Compute-node local scratch directory in which Q-Chem should perform IO.",
    )
    QCHEM_NUM_CORES: int = Field(
        psutil.cpu_count(logical=False),
        description="Number of cores to use for the Q-Chem calculation.",
    )

    # Q-Chem Settings: Custodian
    QCHEM_USE_ERROR_HANDLERS: bool = Field(
        True,
        description="Whether Custodian's error handlers should be employed for Q-Chem.",
    )

    QCHEM_CUSTODIAN_MAX_ERRORS: int = Field(
        5, description="Maximum errors for Q-Chem Custodian."
    )

    # NBO Settings
    QCHEM_NBO_EXE: Optional[Path] = Field(
        None, description="Full path to the NBO executable."
    )

    # ---------------------------
    # NewtonNet Settings
    # ---------------------------
    NEWTONNET_MODEL_PATH: Union[Path, list[Path]] = Field(
        "best_model_state.tar", description="Path to NewtonNet .tar model"
    )
    NEWTONNET_CONFIG_PATH: Union[Path, list[Path]] = Field(
        "config.yml", description="Path to NewtonNet YAML settings file"
    )

    # ---------------------------
    # Debug Settings
    # ---------------------------
    DEBUG: bool = Field(
        False,
        description=(
            """
            Whether to run in debug mode. This will set the logging level to DEBUG,
            ASE logs (e.g. optimizations, vibrations, thermo) are printed to stdout.
            """
        ),
    )

    # --8<-- [end:settings]

    @field_validator(
        "RESULTS_DIR",
        "SCRATCH_DIR",
        "ESPRESSO_PRESET_DIR",
        "ESPRESSO_PSEUDO",
        "GULP_LIB",
        "QCHEM_LOCAL_SCRATCH",
        "NEWTONNET_MODEL_PATH",
        "VASP_PRESET_DIR",
        "VASP_PP_PATH",
        "VASP_VDW",
    )
    @classmethod
    def expand_paths(cls, v: Optional[Path]) -> Optional[Path]:
        """Expand ~/ and $ENV_VARS in paths."""
        if v:
            v = Path(os.path.expandvars(v)).expanduser()
        return v

    @field_validator("RESULTS_DIR", "SCRATCH_DIR")
    @classmethod
    def make_directories(cls, v: Optional[Path]) -> Optional[Path]:
        """Make directories."""
        if v:
            v.mkdir(exist_ok=True, parents=True)
        return v

    @field_validator("STORE")
    @classmethod
    def generate_store(cls, v: Union[dict[str, dict[str, Any]], Store]) -> Store:
        """Generate the Maggma store."""
        from maggma import stores

        if isinstance(v, dict):
            store_name = next(iter(v.keys()))
            store = getattr(stores, store_name)

            return store(**v[store_name])
        else:
            return v

    @field_validator("ESPRESSO_PARALLEL_CMD")
    @classmethod
    def validate_espresso_parallel_cmd(
        cls, v: Union[str, tuple[str, str]]
    ) -> tuple[str, str]:
        """Clean up Espresso parallel command."""
        parsl_mpi_prefix = os.environ.get("PARSL_MPI_PREFIX")

        if isinstance(v, str):
            v = (v, "")
        if parsl_mpi_prefix:
            v = (parsl_mpi_prefix, v[1])

        return v

    @staticmethod
    def _use_custom_config_settings(settings: dict[str, Any]) -> dict[str, Any]:
        """Parse user settings from a custom YAML.

        Parameters
        ----------
        settings
            Initial settings.

        Returns
        -------
        dict
            Updated settings based on the custom YAML.
        """
        config_file_path = (
            Path(settings.get("CONFIG_FILE", _DEFAULT_CONFIG_FILE_PATH))
            .expanduser()
            .resolve()
        )

        new_settings = {}  # type: dict
        if config_file_path.exists() and config_file_path.stat().st_size > 0:
            new_settings |= loadfn(config_file_path)

        new_settings.update(settings)
        return new_settings

    @model_validator(mode="before")
    @classmethod
    def load_user_settings(cls, settings: dict[str, Any]) -> dict[str, Any]:
        """
        Loads settings from a root file if available and uses that as defaults in place
        of built in defaults. Will also convert common strings to their proper types.

        Parameters
        ----------
        settings
            Settings to load.

        Returns
        -------
        dict
            Loaded settings.
        """
        return _type_handler(cls._use_custom_config_settings(settings))


def _type_handler(settings: dict[str, Any]) -> dict[str, Any]:
    """
    Convert common strings to their proper types.

    Parameters
    ----------
    settings
        Initial settings.

    Returns
    -------
    dict
        Updated settings.
    """
    for key, value in settings.items():
        if isinstance(value, str):
            if value.lower() in {"null", "none"}:
                settings[key] = None
            elif value.lower() in {"true", "false"}:
                settings[key] = value.lower() == "true"

    return settings


@contextmanager
def change_settings(changes: dict[str, Any] | None):
    """
    Temporarily change an attribute of an object.

    Parameters
    ----------
    changes
        Dictionary of changes to make formatted as attribute: value.
    """
    from quacc import _internally_set_settings, get_settings

    settings = get_settings()
    original_values = {attr: getattr(settings, attr) for attr in changes}

    _internally_set_settings(changes=changes)

    try:
        yield
    finally:
        _internally_set_settings(changes=original_values)


def change_settings_wrap(func: Callable, changes: dict[str, Any]) -> Callable:
    """
    Wraps a function with the change_settings context manager if not already wrapped.

    Parameters
    ----------
    func
        The function to wrap.
    changes
        The settings to apply within the context manager.

    Returns
    -------
    Callable
        The wrapped function.
    """
    original_func = func._original_func if getattr(func, "_changed", False) else func

    @wraps(original_func)
    def wrapper(*args, **kwargs):
        with change_settings(changes):
            return original_func(*args, **kwargs)

    wrapper._changed = True
    wrapper._original_func = original_func
    return wrapper


def nest_results_dir_wrap(func: Callable) -> Callable:
    """
    Wraps a function with the change_settings context manager using a nested RESULTS_DIR


    Parameters
    ----------
    func
        The function to wrap.

    Returns
    -------
    Callable
        The wrapped function.
    """
    from quacc import get_settings

    # Get the settings from the calling function's context
    results_parent_dir = get_settings().RESULTS_DIR

<<<<<<< HEAD
    return change_settings_wrap(
        func,
        {
            "RESULTS_DIR": results_parent_dir
            / f"{inspect.getmodule(func).__name__}.{func.__name__}-{uuid.uuid4()}"
        },
    )
=======
    @wraps(original_func)
    def wrapper(*args, **kwargs):
        # Set the settings within the new function's context to be a subdirectory
        # of the parent's folder
        with change_settings(
            {
                "RESULTS_DIR": results_parent_dir
                / f"{inspect.getmodule(func).__name__}.{func.__name__}-{uuid.uuid4()}"
            }
        ):
            return original_func(*args, **kwargs)

    wrapper._changed = True
    wrapper._original_func = original_func
    return wrapper
>>>>>>> 58666be4
<|MERGE_RESOLUTION|>--- conflicted
+++ resolved
@@ -628,28 +628,10 @@
     # Get the settings from the calling function's context
     results_parent_dir = get_settings().RESULTS_DIR
 
-<<<<<<< HEAD
     return change_settings_wrap(
         func,
         {
             "RESULTS_DIR": results_parent_dir
             / f"{inspect.getmodule(func).__name__}.{func.__name__}-{uuid.uuid4()}"
         },
-    )
-=======
-    @wraps(original_func)
-    def wrapper(*args, **kwargs):
-        # Set the settings within the new function's context to be a subdirectory
-        # of the parent's folder
-        with change_settings(
-            {
-                "RESULTS_DIR": results_parent_dir
-                / f"{inspect.getmodule(func).__name__}.{func.__name__}-{uuid.uuid4()}"
-            }
-        ):
-            return original_func(*args, **kwargs)
-
-    wrapper._changed = True
-    wrapper._original_func = original_func
-    return wrapper
->>>>>>> 58666be4
+    )